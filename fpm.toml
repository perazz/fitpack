name        = "fitpack"
version     = "0.1.0"
author      = "Federico Perini"
<<<<<<< HEAD
copyright   = "Copyright (c) 2022, Federico Perini" 
license     = "BSD-3-Clause"
=======
copyright   = "Copyright (c) 2022-2023, Federico Perini" 
license     = "BSD-3"
>>>>>>> 6b8e9c06
description = "Modern Fortran FITPACK"
homepage    = "https://github.com/perazz/fitpack"
keywords    = ["curve fitting","spline","interpolation","smoothing","splines","surface fitting"]

[build]
auto-executables = false
auto-examples    = false
auto-tests       = true
module-naming    = "fitpack"

[library]
source-dir  = "src"
include-dir = "src"

[install]
library = true
<|MERGE_RESOLUTION|>--- conflicted
+++ resolved
@@ -1,13 +1,8 @@
 name        = "fitpack"
 version     = "0.1.0"
 author      = "Federico Perini"
-<<<<<<< HEAD
 copyright   = "Copyright (c) 2022, Federico Perini" 
 license     = "BSD-3-Clause"
-=======
-copyright   = "Copyright (c) 2022-2023, Federico Perini" 
-license     = "BSD-3"
->>>>>>> 6b8e9c06
 description = "Modern Fortran FITPACK"
 homepage    = "https://github.com/perazz/fitpack"
 keywords    = ["curve fitting","spline","interpolation","smoothing","splines","surface fitting"]
